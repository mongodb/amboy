package registry

import (
	"github.com/mongodb/amboy"
	"github.com/mongodb/amboy/dependency"
	"github.com/pkg/errors"
)

// JobInterchange provides a consistent way to describe and reliably
// serialize Job objects between different queue
// instances. Interchange is also used internally as part of JobGroup
// Job type.
type JobInterchange struct {
<<<<<<< HEAD
	Name       string                 `json:"name" bson:"_id" yaml:"name"`
	Type       string                 `json:"type" bson:"type" yaml:"type"`
	Group      string                 `bson:"group,omitempty" json:"group,omitempty" yaml:"group,omitempty"`
	Version    int                    `json:"version" bson:"version" yaml:"version"`
	Priority   int                    `json:"priority" bson:"priority" yaml:"priority"`
	Status     amboy.JobStatusInfo    `bson:"status" json:"status" yaml:"status"`
	Scopes     []string               `bson:"scopes,omitempty" json:"scopes,omitempty" yaml:"scopes,omitempty"`
	TimeInfo   amboy.JobTimeInfo      `bson:"time_info" json:"time_info,omitempty" yaml:"time_info,omitempty"`
	RetryInfo  amboy.JobRetryInfo     `bson:"retry_info,omitempty" json:"retry_info,omitempty" yaml:"retry_info,omitempty"`
	Job        rawJob                 `json:"job" bson:"job" yaml:"job"`
	Dependency *DependencyInterchange `json:"dependency,omitempty" bson:"dependency,omitempty" yaml:"dependency,omitempty"`
=======
	Name                 string                 `json:"name" bson:"_id" yaml:"name"`
	Type                 string                 `json:"type" bson:"type" yaml:"type"`
	Group                string                 `bson:"group,omitempty" json:"group,omitempty" yaml:"group,omitempty"`
	Version              int                    `json:"version" bson:"version" yaml:"version"`
	Priority             int                    `json:"priority" bson:"priority" yaml:"priority"`
	Status               amboy.JobStatusInfo    `bson:"status" json:"status" yaml:"status"`
	Scopes               []string               `bson:"scopes,omitempty" json:"scopes,omitempty" yaml:"scopes,omitempty"`
	ApplyScopesOnEnqueue bool                   `bson:"apply_scopes_on_enqueue" json:"apply_scopes_on_enqueue,omitempty" yaml:"apply_scopes_on_enqueue,omitempty"`
	TimeInfo             amboy.JobTimeInfo      `bson:"time_info" json:"time_info,omitempty" yaml:"time_info,omitempty"`
	Job                  rawJob                 `json:"job" bson:"job" yaml:"job"`
	Dependency           *DependencyInterchange `json:"dependency,omitempty" bson:"dependency,omitempty" yaml:"dependency,omitempty"`
>>>>>>> 045e1468
}

// MakeJobInterchange changes a Job interface into a JobInterchange
// structure, for easier serialization.
func MakeJobInterchange(j amboy.Job, f amboy.Format) (*JobInterchange, error) {
	typeInfo := j.Type()

	if typeInfo.Version < 0 {
		return nil, errors.New("cannot use jobs with versions less than 0 with job interchange")
	}

	dep, err := makeDependencyInterchange(f, j.Dependency())
	if err != nil {
		return nil, err
	}

	data, err := convertTo(f, j)
	if err != nil {
		return nil, err
	}

	output := &JobInterchange{
<<<<<<< HEAD
		Name:       j.ID(),
		Type:       typeInfo.Name,
		Version:    typeInfo.Version,
		Priority:   j.Priority(),
		Status:     j.Status(),
		TimeInfo:   j.TimeInfo(),
		RetryInfo:  j.RetryInfo(),
		Job:        data,
		Dependency: dep,
=======
		Name:                 j.ID(),
		Type:                 typeInfo.Name,
		Version:              typeInfo.Version,
		Priority:             j.Priority(),
		Status:               j.Status(),
		TimeInfo:             j.TimeInfo(),
		ApplyScopesOnEnqueue: j.ShouldApplyScopesOnEnqueue(),
		Job:                  data,
		Dependency:           dep,
>>>>>>> 045e1468
	}

	return output, nil
}

// Resolve reverses the process of ConvertToInterchange and
// converts the interchange format to a Job object using the types in
// the registry. Returns an error if the job type of the
// JobInterchange object isn't registered or the current version of
// the job produced by the registry is *not* the same as the version
// of the Job.
func (j *JobInterchange) Resolve(f amboy.Format) (amboy.Job, error) {
	factory, err := GetJobFactory(j.Type)
	if err != nil {
		return nil, err
	}

	job := factory()

	if job.Type().Version != j.Version {
		return nil, errors.Errorf("job '%s' (version=%d) does not match the current version (%d) for the job type '%s'",
			j.Name, j.Version, job.Type().Version, j.Type)
	}

	dep, err := convertToDependency(f, j.Dependency)
	if err != nil {
		return nil, errors.WithStack(err)
	}

	err = convertFrom(f, j.Job, job)
	if err != nil {
		return nil, errors.Wrap(err, "converting job body")
	}

	job.SetDependency(dep)
	job.SetPriority(j.Priority)
	job.SetStatus(j.Status)
	job.UpdateTimeInfo(j.TimeInfo)
<<<<<<< HEAD
	job.UpdateRetryInfo(j.RetryInfo)
=======
	job.SetShouldApplyScopesOnEnqueue(j.ApplyScopesOnEnqueue)
>>>>>>> 045e1468

	return job, nil
}

// Raw returns the serialized version of the job.
func (j *JobInterchange) Raw() []byte { return j.Job }

////////////////////////////////////////////////////////////////////////////////////////////////////

// DependencyInterchange objects are a standard form for
// dependency.Manager objects. Amboy (should) only pass
// DependencyInterchange objects between processes, which have the
// type information in easy to access and index-able locations.
type DependencyInterchange struct {
	Type       string        `json:"type" bson:"type" yaml:"type"`
	Version    int           `json:"version" bson:"version" yaml:"version"`
	Edges      []string      `bson:"edges" json:"edges" yaml:"edges"`
	Dependency rawDependency `json:"dependency" bson:"dependency" yaml:"dependency"`
}

// MakeDependencyInterchange converts a dependency.Manager document to
// its DependencyInterchange format.
func makeDependencyInterchange(f amboy.Format, d dependency.Manager) (*DependencyInterchange, error) {
	typeInfo := d.Type()

	data, err := convertTo(f, d)
	if err != nil {
		return nil, err
	}

	output := &DependencyInterchange{
		Type:       typeInfo.Name,
		Version:    typeInfo.Version,
		Edges:      d.Edges(),
		Dependency: data,
	}

	return output, nil
}

// convertToDependency uses the registry to convert a
// DependencyInterchange object to the correct dependnecy.Manager
// type.
func convertToDependency(f amboy.Format, d *DependencyInterchange) (dependency.Manager, error) {
	factory, err := GetDependencyFactory(d.Type)
	if err != nil {
		return nil, err
	}

	dep := factory()

	if dep.Type().Version != d.Version {
		return nil, errors.Errorf("dependency '%s' (version=%d) does not match the current version (%d) for the dependency type '%s'",
			d.Type, d.Version, dep.Type().Version, dep.Type().Name)
	}

	// this works, because we want to use all the data from the
	// interchange object, but want to use the type information
	// associated with the object that we produced with the
	// factory.
	err = convertFrom(f, d.Dependency, dep)
	if err != nil {
		return nil, errors.Wrap(err, "converting dependency")
	}

	return dep, nil
}<|MERGE_RESOLUTION|>--- conflicted
+++ resolved
@@ -11,19 +11,6 @@
 // instances. Interchange is also used internally as part of JobGroup
 // Job type.
 type JobInterchange struct {
-<<<<<<< HEAD
-	Name       string                 `json:"name" bson:"_id" yaml:"name"`
-	Type       string                 `json:"type" bson:"type" yaml:"type"`
-	Group      string                 `bson:"group,omitempty" json:"group,omitempty" yaml:"group,omitempty"`
-	Version    int                    `json:"version" bson:"version" yaml:"version"`
-	Priority   int                    `json:"priority" bson:"priority" yaml:"priority"`
-	Status     amboy.JobStatusInfo    `bson:"status" json:"status" yaml:"status"`
-	Scopes     []string               `bson:"scopes,omitempty" json:"scopes,omitempty" yaml:"scopes,omitempty"`
-	TimeInfo   amboy.JobTimeInfo      `bson:"time_info" json:"time_info,omitempty" yaml:"time_info,omitempty"`
-	RetryInfo  amboy.JobRetryInfo     `bson:"retry_info,omitempty" json:"retry_info,omitempty" yaml:"retry_info,omitempty"`
-	Job        rawJob                 `json:"job" bson:"job" yaml:"job"`
-	Dependency *DependencyInterchange `json:"dependency,omitempty" bson:"dependency,omitempty" yaml:"dependency,omitempty"`
-=======
 	Name                 string                 `json:"name" bson:"_id" yaml:"name"`
 	Type                 string                 `json:"type" bson:"type" yaml:"type"`
 	Group                string                 `bson:"group,omitempty" json:"group,omitempty" yaml:"group,omitempty"`
@@ -32,10 +19,10 @@
 	Status               amboy.JobStatusInfo    `bson:"status" json:"status" yaml:"status"`
 	Scopes               []string               `bson:"scopes,omitempty" json:"scopes,omitempty" yaml:"scopes,omitempty"`
 	ApplyScopesOnEnqueue bool                   `bson:"apply_scopes_on_enqueue" json:"apply_scopes_on_enqueue,omitempty" yaml:"apply_scopes_on_enqueue,omitempty"`
+	RetryInfo            amboy.JobRetryInfo     `bson:"retry_info,omitempty" json:"retry_info,omitempty" yaml:"retry_info,omitempty"`
 	TimeInfo             amboy.JobTimeInfo      `bson:"time_info" json:"time_info,omitempty" yaml:"time_info,omitempty"`
 	Job                  rawJob                 `json:"job" bson:"job" yaml:"job"`
 	Dependency           *DependencyInterchange `json:"dependency,omitempty" bson:"dependency,omitempty" yaml:"dependency,omitempty"`
->>>>>>> 045e1468
 }
 
 // MakeJobInterchange changes a Job interface into a JobInterchange
@@ -58,17 +45,6 @@
 	}
 
 	output := &JobInterchange{
-<<<<<<< HEAD
-		Name:       j.ID(),
-		Type:       typeInfo.Name,
-		Version:    typeInfo.Version,
-		Priority:   j.Priority(),
-		Status:     j.Status(),
-		TimeInfo:   j.TimeInfo(),
-		RetryInfo:  j.RetryInfo(),
-		Job:        data,
-		Dependency: dep,
-=======
 		Name:                 j.ID(),
 		Type:                 typeInfo.Name,
 		Version:              typeInfo.Version,
@@ -76,9 +52,9 @@
 		Status:               j.Status(),
 		TimeInfo:             j.TimeInfo(),
 		ApplyScopesOnEnqueue: j.ShouldApplyScopesOnEnqueue(),
+		RetryInfo:            j.RetryInfo(),
 		Job:                  data,
 		Dependency:           dep,
->>>>>>> 045e1468
 	}
 
 	return output, nil
@@ -116,12 +92,9 @@
 	job.SetDependency(dep)
 	job.SetPriority(j.Priority)
 	job.SetStatus(j.Status)
+	job.SetShouldApplyScopesOnEnqueue(j.ApplyScopesOnEnqueue)
 	job.UpdateTimeInfo(j.TimeInfo)
-<<<<<<< HEAD
 	job.UpdateRetryInfo(j.RetryInfo)
-=======
-	job.SetShouldApplyScopesOnEnqueue(j.ApplyScopesOnEnqueue)
->>>>>>> 045e1468
 
 	return job, nil
 }
