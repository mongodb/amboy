--- conflicted
+++ resolved
@@ -63,12 +63,7 @@
 		Name:             j.ID(),
 		Type:             typeInfo.Name,
 		Version:          typeInfo.Version,
-<<<<<<< HEAD
-		Status:           j.Status(),
-=======
-		Priority:         j.Priority(),
 		Status:           status,
->>>>>>> ab4f8138
 		TimeInfo:         j.TimeInfo(),
 		EnqueueScopes:    j.EnqueueScopes(),
 		EnqueueAllScopes: j.EnqueueAllScopes(),
