/*Package job provides tools and generic implementations of jobs for
amboy Queues.

Base Metadata

The Base type provides an implementation of the amboy.Job interface
that does *not* have a Run method, and can be embedded in your own job
implementations to avoid implemented duplicated common
functionality. The type also implements several methods which are not
part of the Job interface for error handling (e.g. AddError and
HasErrors), and methods for marking tasks complete and setting the ID
(e.g. MarkComplete and SetID).

All job implementations should use this functionality, although there
are some situations where jobs may want independent implementation of
the Job interface, including: easier construction for use from the
REST interface, needing or wanting a more constrained public
interface, or needing more constrained options for some values
(e.g. Dependency, Priority).
*/
package job

import (
	"strings"
	"sync"
	"time"

	"github.com/mongodb/amboy"
	"github.com/mongodb/amboy/dependency"
	"github.com/pkg/errors"
)

// Base is a type that all new checks should compose, and provides
// an implementation of most common Job methods which most jobs
// need not implement themselves.
type Base struct {
	TaskID         string        `bson:"name" json:"name" yaml:"name"`
	JobType        amboy.JobType `bson:"job_type" json:"job_type" yaml:"job_type"`
	RequiredScopes []string      `bson:"required_scopes" json:"required_scopes" yaml:"required_scopes"`

<<<<<<< HEAD
	retryInfo amboy.JobRetryInfo
	priority  int
	timeInfo  amboy.JobTimeInfo
	status    amboy.JobStatusInfo
	dep       dependency.Manager
	mutex     sync.RWMutex
=======
	applyScopesOnEnqueue bool
	priority             int
	timeInfo             amboy.JobTimeInfo
	status               amboy.JobStatusInfo
	dep                  dependency.Manager
	mutex                sync.RWMutex
>>>>>>> 045e1468
}

////////////////////////////////////////////////////////////////////////
//
// Safe methods for manipulating the object.
//
////////////////////////////////////////////////////////////////////////

// MarkComplete signals that the job is complete, and is not part of
// the Job interface.
func (b *Base) MarkComplete() {
	b.mutex.Lock()
	defer b.mutex.Unlock()

	b.status.Completed = true
}

// AddError takes an error object and if it is non-nil, tracks it
// internally. This operation is thread safe, but not part of the Job
// interface.
func (b *Base) AddError(err error) {
	if err != nil {
		b.mutex.Lock()
		defer b.mutex.Unlock()

		b.status.Errors = append(b.status.Errors, err.Error())
	}
}

// HasErrors checks the stored errors in the object and reports if
// there are any stored errors. This operation is thread safe, but not
// part of the Job interface.
func (b *Base) HasErrors() bool {
	b.mutex.RLock()
	defer b.mutex.RUnlock()

	return len(b.status.Errors) > 0
}

// SetID makes it possible to change the ID of an amboy.Job. It is not
// part of the amboy.Job interface.
func (b *Base) SetID(n string) {
	b.mutex.Lock()
	defer b.mutex.Unlock()

	b.TaskID = n
}

////////////////////////////////////////////////////////////////////////
//
// Implementation of common interface members.
//
////////////////////////////////////////////////////////////////////////

// ID returns the name of the job, and is a component of the Job
// interface.
func (b *Base) ID() string {
	b.mutex.RLock()
	defer b.mutex.RUnlock()

	return b.TaskID
}

// Lock allows pools to modify the state of a job before saving it to
// the queue to take the lock. The value of the argument should
// uniquely identify the runtime instance of the queue that holds the
// lock, and the method returns an error if the lock cannot be
// acquired.
func (b *Base) Lock(id string, lockTimeout time.Duration) error {
	b.mutex.Lock()
	defer b.mutex.Unlock()

	if b.status.InProgress && time.Since(b.status.ModificationTime) < lockTimeout && b.status.Owner != id {
		return errors.Errorf("cannot take lock for '%s' because lock has been held for %s by %s",
			id, time.Since(b.status.ModificationTime), b.status.Owner)
	}
	b.status.InProgress = true
	b.status.Owner = id
	b.status.ModificationTime = time.Now()
	b.status.ModificationCount++
	return nil
}

// Unlock attempts to remove the current lock state in the job, if
// possible.
func (b *Base) Unlock(id string, lockTimeout time.Duration) {
	b.mutex.Lock()
	defer b.mutex.Unlock()

	if b.status.InProgress && time.Since(b.status.ModificationTime) < lockTimeout && b.status.Owner != id {
		return
	}

	b.status.InProgress = false
	b.status.ModificationTime = time.Now()
	b.status.ModificationCount++
	b.status.Owner = ""
}

// Type returns the JobType specification for this object, and
// is a component of the Job interface.
func (b *Base) Type() amboy.JobType {
	return b.JobType
}

// Dependency returns an amboy Job dependency interface object, and is
// a component of the Job interface.
func (b *Base) Dependency() dependency.Manager {
	b.mutex.RLock()
	defer b.mutex.RUnlock()

	return b.dep
}

// SetDependency allows you to inject a different Job dependency
// object, and is a component of the Job interface.
func (b *Base) SetDependency(d dependency.Manager) {
	b.mutex.Lock()
	defer b.mutex.Unlock()

	b.dep = d
}

// Error returns all of the error objects produced by the job.
func (b *Base) Error() error {
	b.mutex.RLock()
	defer b.mutex.RUnlock()

	if len(b.status.Errors) == 0 {
		return nil
	}

	return errors.New(strings.Join(b.status.Errors, "\n"))
}

// Priority returns the priority value, and is part of the amboy.Job
// interface.
func (b *Base) Priority() int {
	b.mutex.RLock()
	defer b.mutex.RUnlock()

	return b.priority
}

// SetPriority allows users to set the priority of a job, and is part
// of the amboy.Job interface.
func (b *Base) SetPriority(p int) {
	b.mutex.Lock()
	defer b.mutex.Unlock()

	b.priority = p
}

// Status returns the current state of the job including information
// useful for locking for compatibility with remote queues that
// require managing exclusive access to a job.
func (b *Base) Status() amboy.JobStatusInfo {
	b.mutex.RLock()
	defer b.mutex.RUnlock()

	return b.status
}

// SetStatus resets the Status object of a Job document without. It is
// part of the Job interface and used by remote queues.
func (b *Base) SetStatus(s amboy.JobStatusInfo) {
	b.mutex.Lock()
	defer b.mutex.Unlock()

	b.status = s

}

// TimeInfo returns the job's TimeInfo object. The runner
// implementations are responsible for updating these values.
func (b *Base) TimeInfo() amboy.JobTimeInfo {
	b.mutex.RLock()
	defer b.mutex.RUnlock()

	return b.timeInfo
}

// UpdateTimeInfo updates the stored value of time in the job, but
// does *not* modify fields that are unset in the input document.
func (b *Base) UpdateTimeInfo(i amboy.JobTimeInfo) {
	b.mutex.Lock()
	defer b.mutex.Unlock()

	if !i.Created.IsZero() {
		b.timeInfo.Created = i.Created
	}

	if !i.Start.IsZero() {
		b.timeInfo.Start = i.Start
	}

	if !i.End.IsZero() {
		b.timeInfo.End = i.End
	}

	if !i.WaitUntil.IsZero() {
		b.timeInfo.WaitUntil = i.WaitUntil
	}

	if !i.DispatchBy.IsZero() {
		b.timeInfo.DispatchBy = i.DispatchBy
	}

	if i.MaxTime != 0 {
		b.timeInfo.MaxTime = i.MaxTime
	}
}

// SetScopes overrides the jobs current scopes with those from the
// argument. To unset scopes, pass nil to this method.
func (b *Base) SetScopes(scopes []string) {
	b.mutex.Lock()
	defer b.mutex.Unlock()

	if len(scopes) == 0 {
		b.RequiredScopes = nil
		return
	}

	b.RequiredScopes = scopes
}

// Scopes returns the required scopes for the job.
func (b *Base) Scopes() []string {
	b.mutex.RLock()
	defer b.mutex.RUnlock()

	if len(b.RequiredScopes) == 0 {
		return nil
	}

	return b.RequiredScopes
}

// SetShouldApplyScopesOnEnqueue overrides the default behavior of scopes so
// that they apply when the job is inserted into the queue rather than when the
// job is dispatched.
func (b *Base) SetShouldApplyScopesOnEnqueue(val bool) {
	b.mutex.Lock()
	defer b.mutex.Unlock()

	b.applyScopesOnEnqueue = true
}

// ShouldApplyShouldScopesOnEnqueue returns whether the job's scopes are applied on
// enqueue. If false, the scopes are applied when the job is dispatched.
func (b *Base) ShouldApplyScopesOnEnqueue() bool {
	b.mutex.RLock()
	defer b.mutex.RUnlock()

<<<<<<< HEAD
}

// RetryInfo returns information and options for the job's retry policies.
func (b *Base) RetryInfo() amboy.JobRetryInfo {
	b.mutex.RLock()
	defer b.mutex.RUnlock()

	return b.retryInfo
}

// UpdateRetryInfo updates the stored retry information and configuration, but
// does not modify fields that are unset. In particular, Retryable cannot be
// unset using UpdateRetryInfo; to achieve this, use SetRetryable.
func (b *Base) UpdateRetryInfo(info amboy.JobRetryInfo) {
	b.mutex.Lock()
	defer b.mutex.Unlock()

	if info.Retryable {
		b.retryInfo.Retryable = true
	}

	if info.RetryCount != 0 {
		b.retryInfo.RetryCount = info.RetryCount
	}
}

// SetRetryable sets whether or not the job is allowed to retry.
func (b *Base) SetRetryable(val bool) {
	b.mutex.Lock()
	defer b.mutex.Unlock()

	b.retryInfo.Retryable = val
=======
	return b.applyScopesOnEnqueue
>>>>>>> 045e1468
}<|MERGE_RESOLUTION|>--- conflicted
+++ resolved
@@ -38,21 +38,13 @@
 	JobType        amboy.JobType `bson:"job_type" json:"job_type" yaml:"job_type"`
 	RequiredScopes []string      `bson:"required_scopes" json:"required_scopes" yaml:"required_scopes"`
 
-<<<<<<< HEAD
-	retryInfo amboy.JobRetryInfo
-	priority  int
-	timeInfo  amboy.JobTimeInfo
-	status    amboy.JobStatusInfo
-	dep       dependency.Manager
-	mutex     sync.RWMutex
-=======
 	applyScopesOnEnqueue bool
+	retryInfo            amboy.JobRetryInfo
 	priority             int
 	timeInfo             amboy.JobTimeInfo
 	status               amboy.JobStatusInfo
 	dep                  dependency.Manager
 	mutex                sync.RWMutex
->>>>>>> 045e1468
 }
 
 ////////////////////////////////////////////////////////////////////////
@@ -308,7 +300,7 @@
 	b.mutex.RLock()
 	defer b.mutex.RUnlock()
 
-<<<<<<< HEAD
+	return b.applyScopesOnEnqueue
 }
 
 // RetryInfo returns information and options for the job's retry policies.
@@ -341,7 +333,4 @@
 	defer b.mutex.Unlock()
 
 	b.retryInfo.Retryable = val
-=======
-	return b.applyScopesOnEnqueue
->>>>>>> 045e1468
 }