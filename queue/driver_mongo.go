--- conflicted
+++ resolved
@@ -1138,13 +1138,8 @@
 func (d *mongoDriver) tryDispatchJob(ctx context.Context, iter *mongo.Cursor, startAt time.Time) (amboy.Job, dispatchAttemptInfo) {
 	var dispatchInfo dispatchAttemptInfo
 	for iter.Next(ctx) {
-<<<<<<< HEAD
 		ji := &registry.JobInterchange{}
 		if err := iter.Decode(ji); err != nil {
-=======
-		j := &registry.JobInterchange{}
-		if err := iter.Decode(j); err != nil {
->>>>>>> cc77fd2b
 			grip.Warning(message.WrapError(err, message.Fields{
 				"id":            d.instanceID,
 				"service":       "amboy.queue.mdb",
@@ -1158,11 +1153,7 @@
 			continue
 		}
 
-<<<<<<< HEAD
 		j, err := ji.Resolve(d.opts.Format)
-=======
-		job, err := j.Resolve(d.opts.Format)
->>>>>>> cc77fd2b
 		if err != nil {
 			grip.Warning(message.WrapError(err, message.Fields{
 				"id":            d.instanceID,
@@ -1177,32 +1168,16 @@
 			continue
 		}
 
-<<<<<<< HEAD
 		if j.TimeInfo().IsStale() {
-			// Delete stale jobs from the queue.
-			var res *mongo.DeleteResult
-
-			res, err = d.getCollection().DeleteOne(ctx, bson.M{"_id": j.ID()})
-=======
-		if job.TimeInfo().IsStale() {
-			// Delete stale jobs from the queue.
-			var res *mongo.DeleteResult
-
-			res, err = d.getCollection().DeleteOne(ctx, bson.M{"_id": j.Name})
->>>>>>> cc77fd2b
+			res, err := d.getCollection().DeleteOne(ctx, bson.M{"_id": ji.Name})
 			msg := message.Fields{
 				"id":            d.instanceID,
 				"service":       "amboy.queue.mdb",
 				"num_deleted":   res.DeletedCount,
 				"message":       "found stale job",
 				"operation":     "job staleness check",
-<<<<<<< HEAD
 				"job_id":        j.ID(),
 				"job_type":      j.Type().Name,
-=======
-				"job_id":        job.ID(),
-				"job_type":      job.Type().Name,
->>>>>>> cc77fd2b
 				"is_group":      d.opts.UseGroups,
 				"group":         d.opts.GroupName,
 				"duration_secs": time.Since(startAt).Seconds(),
@@ -1211,7 +1186,6 @@
 			grip.NoticeWhen(err == nil, msg)
 			continue
 		}
-<<<<<<< HEAD
 
 		if !isDispatchable(j.Status(), d.opts.LockTimeout) {
 			dispatchInfo.skips++
@@ -1225,36 +1199,14 @@
 			dispatchInfo.misses++
 			grip.DebugWhen(
 				isDispatchable(j.Status(), d.opts.LockTimeout),
-=======
-
-		if !isDispatchable(job.Status(), d.opts.LockTimeout) {
-			dispatchInfo.skips++
-			continue
-		} else if d.scopesInUse(ctx, job.Scopes()) && !jobCanRestart(job.Status(), d.opts.LockTimeout) {
-			dispatchInfo.skips++
-			continue
-		}
-
-		if err = d.dispatcher.Dispatch(ctx, job); err != nil {
-			dispatchInfo.misses++
-			grip.DebugWhen(
-				isDispatchable(job.Status(), d.opts.LockTimeout),
->>>>>>> cc77fd2b
 				message.WrapError(err, message.Fields{
 					"id":            d.instanceID,
 					"service":       "amboy.queue.mdb",
 					"operation":     "dispatch job",
-<<<<<<< HEAD
 					"job_id":        j.ID(),
 					"job_type":      j.Type().Name,
 					"scopes":        j.Scopes(),
 					"stat":          j.Status(),
-=======
-					"job_id":        job.ID(),
-					"job_type":      job.Type().Name,
-					"scopes":        job.Scopes(),
-					"stat":          job.Status(),
->>>>>>> cc77fd2b
 					"is_group":      d.opts.UseGroups,
 					"group":         d.opts.GroupName,
 					"dup_key":       isMongoDupKey(err),
@@ -1263,12 +1215,8 @@
 			)
 			continue
 		}
-<<<<<<< HEAD
 
 		return j, dispatchInfo
-=======
-		return job, dispatchInfo
->>>>>>> cc77fd2b
 	}
 
 	return nil, dispatchInfo
